// SPDX-License-Identifier: MIT

pragma solidity ^0.8.24;

import "fhevm/lib/TFHE.sol";
import { GatewayCaller, Gateway } from "fhevm/gateway/GatewayCaller.sol";
import { Ownable } from "@openzeppelin/contracts/access/Ownable.sol";
import { IdentityManager } from "./IdentityManager.sol";
import { ISuffragium } from "./interfaces/ISuffragium.sol";

/**
 * @title Suffragium
 * @dev A voting system contract that uses FHE (Fully Homomorphic Encryption) to enable private voting
 * while maintaining vote integrity and preventing manipulation.
 */
contract Suffragium is ISuffragium, IdentityManager, GatewayCaller, Ownable {
<<<<<<< HEAD
    // Encrypted value representing 1, used for vote counting
=======
>>>>>>> 78a5852f
    euint64 internal ENC_ONE;

    // Mapping of vote IDs to Vote structs containing vote details
    mapping(uint256 => Vote) public votes;
    // Double mapping tracking which voters have cast votes for each vote ID
    mapping(uint256 => mapping(bytes32 => bool)) private _castedVotes;
    // Counter for generating unique vote IDs
    uint256 private _nextVoteId;
<<<<<<< HEAD
    // Minimum quorum required for a vote to pass (in basis points)
    uint256 public minQuorum;
=======
>>>>>>> 78a5852f

    /**
     * @dev Constructor initializes the contract with required parameters
     * @param verifier Address of the proof verifier contract
     * @param programVKey Verification key for the zero-knowledge program
     * @param emailPublicKeyHash Hash of the email public key for voter verification
     * @param fromDomainHash Hash of the allowed email domain
     * @param initialMinQuorum Initial minimum quorum requirement
     */
    constructor(
        address verifier,
        bytes32 programVKey,
        bytes32 emailPublicKeyHash,
        bytes32 fromDomainHash
    ) IdentityManager(verifier, programVKey, emailPublicKeyHash, fromDomainHash) Ownable(msg.sender) {
        ENC_ONE = TFHE.asEuint64(1);
        TFHE.allow(ENC_ONE, address(this));
    }

    /// @inheritdoc ISuffragium
    function createVote(uint256 endBlock, uint256 minQuorum, string calldata description) external onlyOwner {
        uint256 voteId = _nextVoteId;
        votes[voteId] = Vote(
            endBlock,
            minQuorum,
            TFHE.asEuint64(0),
            TFHE.asEuint64(0),
            0,
            0,
            description,
            VoteState.Created
        );
        TFHE.allow(votes[voteId].encryptedResult, address(this));
        TFHE.allow(votes[voteId].encryptedValidVotes, address(this));
        _nextVoteId++;
        emit VoteCreated(voteId);
    }

    /// @inheritdoc ISuffragium
    function castVote(
        uint256 voteId,
        einput encryptedSupport,
        bytes calldata supportProof,
        bytes calldata identityPublicValues,
        bytes calldata identityProofBytes
    ) external {
        // NOTE: If an attacker gains access to the email, they can generate a proof and submit it on-chain with a support value greater than 1, resulting in censorship of the legitimate voter.
        bytes32 voterId = verifyProofAndGetVoterId(identityPublicValues, identityProofBytes);
        if (_castedVotes[voteId][voterId]) revert AlreadyVoted();
        _castedVotes[voteId][voterId] = true;

        Vote storage vote = _getVote(voteId);
        if (block.number > vote.endBlock) revert VoteClosed();

        // Convert and validate the encrypted vote
        euint64 support = TFHE.asEuint64(encryptedSupport, supportProof);
        TFHE.allowTransient(support, address(this));
        ebool isValid = TFHE.le(support, ENC_ONE);
        TFHE.allowTransient(isValid, address(this));

        // Update vote tallies if vote is valid
        euint64 encryptedResult = vote.encryptedResult;
        euint64 encryptedValidVotes = vote.encryptedValidVotes;
        vote.encryptedResult = TFHE.select(isValid, TFHE.add(support, encryptedResult), encryptedResult);
        vote.encryptedValidVotes = TFHE.select(isValid, TFHE.add(encryptedValidVotes, ENC_ONE), encryptedValidVotes);
        TFHE.allow(vote.encryptedResult, address(this));
        TFHE.allow(vote.encryptedValidVotes, address(this));

        emit VoteCasted(voteId);
    }

    /// @inheritdoc ISuffragium
    function getVote(uint256 voteId) external view returns (Vote memory) {
        return _getVote(voteId);
    }

    /// @inheritdoc ISuffragium
    function hasVoted(uint256 voteId, bytes32 voterId) external view returns (bool) {
        return _castedVotes[voteId][voterId];
    }

    /// @inheritdoc ISuffragium
    function isVotePassed(uint256 voteId) external view returns (bool) {
        Vote storage vote = _getVote(voteId);
        if (vote.state != VoteState.Revealed) return false;
        return (vote.result * 10 ** 18) / vote.validVotes >= vote.minQuorum;
    }

    /// @inheritdoc ISuffragium
    function requestRevealVote(uint256 voteId) external {
        Vote storage vote = _getVote(voteId);
        if (block.number <= vote.endBlock) revert VoteNotClosed();

        // Request decryption of vote results through the Gateway
        uint256[] memory cts = new uint256[](2);
        cts[0] = Gateway.toUint256(vote.encryptedResult);
        cts[1] = Gateway.toUint256(vote.encryptedValidVotes);
        uint256 requestId = Gateway.requestDecryption(cts, this.revealVote.selector, 0, block.timestamp + 100, false);
        addParamsUint256(requestId, voteId);
        vote.state = VoteState.RequestedToReveal;

        emit VoteRevealRequested(voteId);
    }

    /// @inheritdoc ISuffragium
    function revealVote(uint256 requestId, uint256 result, uint256 validVotes) external onlyGateway {
        uint256[] memory params = getParamsUint256(requestId);
        uint256 voteId = params[0];

        // Update vote with decrypted results
        Vote storage vote = _getVote(voteId);
        vote.state = VoteState.Revealed;
        vote.result = result;
        vote.validVotes = validVotes;

        emit VoteRevealed(voteId);
    }

<<<<<<< HEAD
    /// @inheritdoc ISuffragium
    function setMinQuorum(uint256 newMinQuorum) external onlyOwner {
        minQuorum = newMinQuorum;
        emit MinQuorumSet(newMinQuorum);
    }

    /**
     * @dev Internal function to retrieve a vote by ID
     * @param voteId The ID of the vote to retrieve
     * @return Vote storage pointer to the vote data
     */
=======
>>>>>>> 78a5852f
    function _getVote(uint256 voteId) internal view returns (Vote storage) {
        Vote storage vote = votes[voteId];
        if (vote.endBlock == 0) revert VoteDoesNotExist();
        return vote;
    }
}<|MERGE_RESOLUTION|>--- conflicted
+++ resolved
@@ -14,10 +14,7 @@
  * while maintaining vote integrity and preventing manipulation.
  */
 contract Suffragium is ISuffragium, IdentityManager, GatewayCaller, Ownable {
-<<<<<<< HEAD
     // Encrypted value representing 1, used for vote counting
-=======
->>>>>>> 78a5852f
     euint64 internal ENC_ONE;
 
     // Mapping of vote IDs to Vote structs containing vote details
@@ -26,11 +23,6 @@
     mapping(uint256 => mapping(bytes32 => bool)) private _castedVotes;
     // Counter for generating unique vote IDs
     uint256 private _nextVoteId;
-<<<<<<< HEAD
-    // Minimum quorum required for a vote to pass (in basis points)
-    uint256 public minQuorum;
-=======
->>>>>>> 78a5852f
 
     /**
      * @dev Constructor initializes the contract with required parameters
@@ -148,21 +140,12 @@
 
         emit VoteRevealed(voteId);
     }
-
-<<<<<<< HEAD
-    /// @inheritdoc ISuffragium
-    function setMinQuorum(uint256 newMinQuorum) external onlyOwner {
-        minQuorum = newMinQuorum;
-        emit MinQuorumSet(newMinQuorum);
-    }
-
     /**
-     * @dev Internal function to retrieve a vote by ID
-     * @param voteId The ID of the vote to retrieve
+     * @dev Internal helper to retrieve a vote by ID and validate its existence
+     * @param voteId ID of the vote to retrieve
      * @return Vote storage pointer to the vote data
+     * @revert VoteDoesNotExist if vote with given ID does not exist
      */
-=======
->>>>>>> 78a5852f
     function _getVote(uint256 voteId) internal view returns (Vote storage) {
         Vote storage vote = votes[voteId];
         if (vote.endBlock == 0) revert VoteDoesNotExist();
